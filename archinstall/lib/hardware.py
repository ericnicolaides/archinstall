import json
import os
from pathlib import Path
from typing import Iterator, Optional

from .general import SysCommand
from .networking import list_interfaces, enrich_iface_types

__packages__ = [
	"mesa",
	"xf86-video-amdgpu",
	"xf86-video-ati",
	"xf86-video-nouveau",
	"xf86-video-vmware",
	"libva-mesa-driver",
	"libva-intel-driver",
	"intel-media-driver",
	"vulkan-radeon",
	"vulkan-intel",
	"nvidia",
]

AVAILABLE_GFX_DRIVERS = {
	# Sub-dicts are layer-2 options to be selected
	# and lists are a list of packages to be installed
	"All open-source (default)": [
		"mesa",
		"xf86-video-amdgpu",
		"xf86-video-ati",
		"xf86-video-nouveau",
		"xf86-video-vmware",
		"libva-mesa-driver",
		"libva-intel-driver",
		"intel-media-driver",
		"vulkan-radeon",
		"vulkan-intel",
	],
	"AMD / ATI (open-source)": [
		"mesa",
		"xf86-video-amdgpu",
		"xf86-video-ati",
		"libva-mesa-driver",
		"vulkan-radeon",
	],
	"Intel (open-source)": [
		"mesa",
		"libva-intel-driver",
		"intel-media-driver",
		"vulkan-intel",
	],
	"Nvidia (open-source)": [
		"mesa",
		"xf86-video-nouveau",
		"libva-mesa-driver"
	],
	"Nvidia (proprietary)": ["nvidia"],
	"VMware / VirtualBox (open-source)": ["mesa", "xf86-video-vmware"],
}

CPUINFO = Path("/proc/cpuinfo")


def cpuinfo() -> Iterator[dict[str, str]]:
	"""Yields information about the CPUs of the system."""
	cpu = {}

	with CPUINFO.open() as file:
		for line in file:
			if not (line := line.strip()):
				yield cpu
				cpu = {}
				continue

			key, value = line.split(":", maxsplit=1)
			cpu[key.strip()] = value.strip()


def has_wifi() -> bool:
	return 'WIRELESS' in enrich_iface_types(list_interfaces().values()).values()


def has_amd_cpu() -> bool:
<<<<<<< HEAD
    return any(cpu.get("vendor_id") == "AuthenticAMD" for cpu in cpuinfo())


def has_intel_cpu() -> bool:
    return any(cpu.get("vendor_id") == "GenuineIntel" for cpu in cpuinfo())
=======
	try:
		return subprocess.check_output("lscpu | grep AMD", shell=True).strip().decode()
	except:
		pass
	return False


def has_intel_cpu() -> bool:
	try:
		return subprocess.check_output("lscpu | grep Intel", shell=True).strip().decode()
	except:
		pass
	return False
>>>>>>> 40cd8011

def has_uefi() -> bool:
	return os.path.isdir('/sys/firmware/efi')


def graphics_devices() -> dict:
	cards = {}
	for line in SysCommand("lspci"):
		if b' VGA ' in line or b' 3D ' in line:
			_, identifier = line.split(b': ', 1)
			cards[identifier.strip().decode('UTF-8')] = line
	return cards


def has_nvidia_graphics() -> bool:
	return any('nvidia' in x.lower() for x in graphics_devices())


def has_amd_graphics() -> bool:
	return any('amd' in x.lower() for x in graphics_devices())


def has_intel_graphics() -> bool:
	return any('intel' in x.lower() for x in graphics_devices())


def cpu_vendor() -> Optional[str]:
	cpu_info_raw = SysCommand("lscpu -J")
	cpu_info = json.loads(b"".join(cpu_info_raw).decode('UTF-8'))['lscpu']

	for info in cpu_info:
		if info.get('field', None) == "Vendor ID:":
			return info.get('data', None)
	return


def cpu_model() -> Optional[str]:
	cpu_info_raw = SysCommand("lscpu -J")
	cpu_info = json.loads(b"".join(cpu_info_raw).decode('UTF-8'))['lscpu']

	for info in cpu_info:
		if info.get('field', None) == "Model name:":
			return info.get('data', None)
	return


def sys_vendor() -> Optional[str]:
	with open(f"/sys/devices/virtual/dmi/id/sys_vendor") as vendor:
		return vendor.read().strip()


def product_name() -> Optional[str]:
	with open(f"/sys/devices/virtual/dmi/id/product_name") as product:
		return product.read().strip()


def mem_info():
	# This implementation is from https://stackoverflow.com/a/28161352
	return {
		i.split()[0].rstrip(':'): int(i.split()[1])
		for i in open('/proc/meminfo').readlines()
	}


def mem_available() -> Optional[str]:
	return mem_info()['MemAvailable']


def mem_free() -> Optional[str]:
	return mem_info()['MemFree']


def mem_total() -> Optional[str]:
	return mem_info()['MemTotal']


def virtualization() -> Optional[str]:
	return str(SysCommand("systemd-detect-virt")).strip('\r\n')


def is_vm() -> bool:
	return b"none" not in b"".join(SysCommand("systemd-detect-virt")).lower()

# TODO: Add more identifiers<|MERGE_RESOLUTION|>--- conflicted
+++ resolved
@@ -80,27 +80,10 @@
 
 
 def has_amd_cpu() -> bool:
-<<<<<<< HEAD
     return any(cpu.get("vendor_id") == "AuthenticAMD" for cpu in cpuinfo())
-
 
 def has_intel_cpu() -> bool:
     return any(cpu.get("vendor_id") == "GenuineIntel" for cpu in cpuinfo())
-=======
-	try:
-		return subprocess.check_output("lscpu | grep AMD", shell=True).strip().decode()
-	except:
-		pass
-	return False
-
-
-def has_intel_cpu() -> bool:
-	try:
-		return subprocess.check_output("lscpu | grep Intel", shell=True).strip().decode()
-	except:
-		pass
-	return False
->>>>>>> 40cd8011
 
 def has_uefi() -> bool:
 	return os.path.isdir('/sys/firmware/efi')

--- conflicted
+++ resolved
@@ -523,28 +523,22 @@
 			self.blockdevice.partition[0].allow_formatting = True
 			self.blockdevice.partition[1].allow_formatting = True
 		else:
-<<<<<<< HEAD
-			self.add_partition('primary', start='1MiB', end='513MiB', partition_format='ext2')
+			if not self.parted_mklabel(self.blockdevice.device, "msdos"):
+				raise KeyError(f"Could not create a MSDOS label on {self}")
+
+			self.add_partition('primary', start='1MiB', end='513MiB', partition_format='ext4')
 			self.set(0, 'boot on')
 			self.add_partition('primary', start='513MiB', end='100%')
 
-			self.blockdevice.partition[0].filesystem = 'ext2'
+			self.blockdevice.partition[0].filesystem = 'ext4' # TODO: Up for debate weither or not this should be user-supplied: https://github.com/archlinux/archinstall/pull/595/files
 			self.blockdevice.partition[1].filesystem = root_filesystem_type
 
+			log(f"Set the boot partition {self.blockdevice.partition[0]} to use filesystem {'ext4'}.", level=logging.DEBUG)
 			log(f"Set the root partition {self.blockdevice.partition[1]} to use filesystem {root_filesystem_type}.", level=logging.DEBUG)
 
 			self.blockdevice.partition[0].target_mountpoint = '/boot'
 			self.blockdevice.partition[1].target_mountpoint = '/'
 
-=======
-			# we don't need a seprate boot partition it would be a waste of space
-			if not self.parted_mklabel(self.blockdevice.device, "msdos"):
-				raise KeyError(f"Could not create a MSDOS label on {self}")
-			self.add_partition('primary', start='1MB', end='100%')
-			self.blockdevice.partition[0].filesystem = root_filesystem_type
-			log(f"Set the root partition {self.blockdevice.partition[0]} to use filesystem {root_filesystem_type}.", level=logging.DEBUG)
-			self.blockdevice.partition[0].target_mountpoint = '/'
->>>>>>> cc6491f0
 			self.blockdevice.partition[0].allow_formatting = True
 			self.blockdevice.partition[1].allow_formatting = True
 

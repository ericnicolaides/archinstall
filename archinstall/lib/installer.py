--- conflicted
+++ resolved
@@ -1,9 +1,5 @@
 import time
-<<<<<<< HEAD
 from typing import Union
-from .disk import *
-from .hardware import *
-=======
 import logging
 import os
 import shutil
@@ -14,7 +10,6 @@
 from .disk import get_partitions_in_use, Partition, find_partition_by_mountpoint
 from .general import SysCommand
 from .hardware import has_uefi, is_vm, cpu_vendor
->>>>>>> 17fe62c6
 from .locale_helpers import verify_keyboard_layout, verify_x11_keyboard_layout
 from .disk.helpers import get_mount_info
 from .mirrors import use_mirrors

from .disk import *
from .hardware import *
from .locale_helpers import verify_keyboard_layout, verify_x11_keyboard_layout
from .mirrors import *
from .storage import storage
<<<<<<< HEAD
from .hardware import *
from .plugins import plugins
=======
from .user_interaction import *
>>>>>>> 7daaf114

# Any package that the Installer() is responsible for (optional and the default ones)
__packages__ = ["base", "base-devel", "linux-firmware", "linux", "linux-lts", "linux-zen", "linux-hardened"]


class Installer:
	"""
	`Installer()` is the wrapper for most basic installation steps.
	It also wraps :py:func:`~archinstall.Installer.pacstrap` among other things.

	:param partition: Requires a partition as the first argument, this is
		so that the installer can mount to `mountpoint` and strap packages there.
	:type partition: class:`archinstall.Partition`

	:param boot_partition: There's two reasons for needing a boot partition argument,
		The first being so that `mkinitcpio` can place the `vmlinuz` kernel at the right place
		during the `pacstrap` or `linux` and the base packages for a minimal installation.
		The second being when :py:func:`~archinstall.Installer.add_bootloader` is called,
		A `boot_partition` must be known to the installer before this is called.
	:type boot_partition: class:`archinstall.Partition`

	:param profile: A profile to install, this is optional and can be called later manually.
		This just simplifies the process by not having to call :py:func:`~archinstall.Installer.install_profile` later on.
	:type profile: str, optional

	:param hostname: The given /etc/hostname for the machine.
	:type hostname: str, optional

	"""

	def __init__(self, target, *, base_packages=None, kernels=None):
		if base_packages is None:
			base_packages = __packages__[:3]
		if kernels is None:
			kernels = ['linux']
		self.target = target
		self.init_time = time.strftime('%Y-%m-%d_%H-%M-%S')
		self.milliseconds = int(str(time.time()).split('.')[1])

		self.helper_flags = {
			'base': False,
			'bootloader': False
		}

		self.base_packages = base_packages.split(' ') if type(base_packages) is str else base_packages
		for kernel in kernels:
			self.base_packages.append(kernel)

		self.post_base_install = []

		storage['session'] = self
		self.partitions = get_partitions_in_use(self.target)

		self.MODULES = []
		self.BINARIES = []
		self.FILES = []
		self.HOOKS = ["base", "udev", "autodetect", "keyboard", "keymap", "modconf", "block", "filesystems", "fsck"]
		self.KERNEL_PARAMS = []

	def log(self, *args, level=logging.DEBUG, **kwargs):
		"""
		installer.log() wraps output.log() mainly to set a default log-level for this install session.
		Any manual override can be done per log() call.
		"""
		log(*args, level=level, **kwargs)

	def __enter__(self, *args, **kwargs):
		return self

	def __exit__(self, *args, **kwargs):
		# b''.join(sys_command('sync')) # No need to, since the underlying fs() object will call sync.
		# TODO: https://stackoverflow.com/questions/28157929/how-to-safely-handle-an-exception-inside-a-context-manager

		if len(args) >= 2 and args[1]:
			self.log(args[1], level=logging.ERROR, fg='red')

			self.sync_log_to_install_medium()

			# We avoid printing /mnt/<log path> because that might confuse people if they note it down
			# and then reboot, and a identical log file will be found in the ISO medium anyway.
			print(f"[!] A log file has been created here: {os.path.join(storage['LOG_PATH'], storage['LOG_FILE'])}")
			print("    Please submit this issue (and file) to https://github.com/archlinux/archinstall/issues")
			raise args[1]

		self.genfstab()

		if not (missing_steps := self.post_install_check()):
			self.log('Installation completed without any errors. You may now reboot.', fg='green', level=logging.INFO)
			self.sync_log_to_install_medium()

			return True
		else:
			self.log('Some required steps were not successfully installed/configured before leaving the installer:', fg='red', level=logging.WARNING)
			for step in missing_steps:
				self.log(f' - {step}', fg='red', level=logging.WARNING)

			self.log(f"Detailed error logs can be found at: {storage['LOG_PATH']}", level=logging.WARNING)
			self.log("Submit this zip file as an issue to https://github.com/archlinux/archinstall/issues", level=logging.WARNING)

			self.sync_log_to_install_medium()
			return False

	def sync_log_to_install_medium(self):
		# Copy over the install log (if there is one) to the install medium if
		# at least the base has been strapped in, otherwise we won't have a filesystem/structure to copy to.
		if self.helper_flags.get('base-strapped', False) is True:
			if filename := storage.get('LOG_FILE', None):
				absolute_logfile = os.path.join(storage.get('LOG_PATH', './'), filename)

				if not os.path.isdir(f"{self.target}/{os.path.dirname(absolute_logfile)}"):
					os.makedirs(f"{self.target}/{os.path.dirname(absolute_logfile)}")

				shutil.copy2(absolute_logfile, f"{self.target}/{absolute_logfile}")

		return True

	def mount(self, partition, mountpoint, create_mountpoint=True):
		if create_mountpoint and not os.path.isdir(f'{self.target}{mountpoint}'):
			os.makedirs(f'{self.target}{mountpoint}')

		partition.mount(f'{self.target}{mountpoint}')

	def post_install_check(self, *args, **kwargs):
		return [step for step, flag in self.helper_flags.items() if flag is False]

	def pacstrap(self, *packages, **kwargs):
<<<<<<< HEAD
		if type(packages[0]) in (list, tuple): packages = packages[0]

		for plugin in plugins.values():
			if hasattr(plugin, 'on_pacstrap'):
				if (result := plugin.on_pacstrap(packages)):
					packages = result

=======
		if type(packages[0]) in (list, tuple):
			packages = packages[0]
>>>>>>> 7daaf114
		self.log(f'Installing packages: {packages}', level=logging.INFO)

		if (sync_mirrors := SysCommand('/usr/bin/pacman -Syy')).exit_code == 0:
			if (pacstrap := SysCommand(f'/usr/bin/pacstrap {self.target} {" ".join(packages)}', peak_output=True)).exit_code == 0:
				return True
			else:
				self.log(f'Could not strap in packages: {pacstrap.exit_code}', level=logging.INFO)
		else:
			self.log(f'Could not sync mirrors: {sync_mirrors.exit_code}', level=logging.INFO)

	def set_mirrors(self, mirrors):
		return use_mirrors(mirrors, destination=f'{self.target}/etc/pacman.d/mirrorlist')

	def genfstab(self, flags='-pU'):
		self.log(f"Updating {self.target}/etc/fstab", level=logging.INFO)

		with open(f"{self.target}/etc/fstab", 'a') as fstab_fh:
			fstab_fh.write(SysCommand(f'/usr/bin/genfstab {flags} {self.target}').decode())

		if not os.path.isfile(f'{self.target}/etc/fstab'):
			raise RequirementError(f'Could not generate fstab, strapping in packages most likely failed (disk out of space?)\n{fstab}')

		return True

	def set_hostname(self, hostname: str, *args, **kwargs):
		with open(f'{self.target}/etc/hostname', 'w') as fh:
			fh.write(hostname + '\n')

	def set_locale(self, locale, encoding='UTF-8', *args, **kwargs):
		if not len(locale):
			return True

		with open(f'{self.target}/etc/locale.gen', 'a') as fh:
			fh.write(f'{locale}.{encoding} {encoding}\n')
		with open(f'{self.target}/etc/locale.conf', 'w') as fh:
			fh.write(f'LANG={locale}.{encoding}\n')

		return True if SysCommand(f'/usr/bin/arch-chroot {self.target} locale-gen').exit_code == 0 else False

	def set_timezone(self, zone, *args, **kwargs):
		if not zone:
			return True
		if not len(zone):
			return True  # Redundant

		if (pathlib.Path("/usr") / "share" / "zoneinfo" / zone).exists():
			(pathlib.Path(self.target) / "etc" / "localtime").unlink(missing_ok=True)
			SysCommand(f'/usr/bin/arch-chroot {self.target} ln -s /usr/share/zoneinfo/{zone} /etc/localtime')
			return True
		else:
			self.log(
				f"Time zone {zone} does not exist, continuing with system default.",
				level=logging.WARNING,
				fg='red'
			)

	def activate_ntp(self):
		self.log('Installing and activating NTP.', level=logging.INFO)
		if self.pacstrap('ntp'):
			if self.enable_service('ntpd'):
				return True

	def enable_service(self, *services):
		for service in services:
			self.log(f'Enabling service {service}', level=logging.INFO)
			if (output := self.arch_chroot(f'systemctl enable {service}')).exit_code != 0:
				raise ServiceException(f"Unable to start service {service}: {output}")

	def run_command(self, cmd, *args, **kwargs):
		return SysCommand(f'/usr/bin/arch-chroot {self.target} {cmd}')

	def arch_chroot(self, cmd, *args, **kwargs):
		if 'runas' in kwargs:
			cmd = f"su - {kwargs['runas']} -c \"{cmd}\""

		return self.run_command(cmd)

	def drop_to_shell(self):
		subprocess.check_call(f"/usr/bin/arch-chroot {self.target}", shell=True)

	def configure_nic(self, nic, dhcp=True, ip=None, gateway=None, dns=None, *args, **kwargs):
		from .systemd import Networkd

		if dhcp:
			conf = Networkd(Match={"Name": nic}, Network={"DHCP": "yes"})
		else:
			assert ip

			network = {"Address": ip}
			if gateway:
				network["Gateway"] = gateway
			if dns:
				assert type(dns) == list
				network["DNS"] = dns

			conf = Networkd(Match={"Name": nic}, Network=network)

		with open(f"{self.target}/etc/systemd/network/10-{nic}.network", "a") as netconf:
			netconf.write(str(conf))

	def copy_iso_network_config(self, enable_services=False):
		# Copy (if any) iwd password and config files
		if os.path.isdir('/var/lib/iwd/'):
			if psk_files := glob.glob('/var/lib/iwd/*.psk'):
				if not os.path.isdir(f"{self.target}/var/lib/iwd"):
					os.makedirs(f"{self.target}/var/lib/iwd")

				if enable_services:
					# If we haven't installed the base yet (function called pre-maturely)
					if self.helper_flags.get('base', False) is False:
						self.base_packages.append('iwd')

						# This function will be called after minimal_installation()
						# as a hook for post-installs. This hook is only needed if
						# base is not installed yet.
						def post_install_enable_iwd_service(*args, **kwargs):
							self.enable_service('iwd')

						self.post_base_install.append(post_install_enable_iwd_service)
					# Otherwise, we can go ahead and add the required package
					# and enable it's service:
					else:
						self.pacstrap('iwd')
						self.enable_service('iwd')

				for psk in psk_files:
					shutil.copy2(psk, f"{self.target}/var/lib/iwd/{os.path.basename(psk)}")

		# Copy (if any) systemd-networkd config files
		if netconfigurations := glob.glob('/etc/systemd/network/*'):
			if not os.path.isdir(f"{self.target}/etc/systemd/network/"):
				os.makedirs(f"{self.target}/etc/systemd/network/")

			for netconf_file in netconfigurations:
				shutil.copy2(netconf_file, f"{self.target}/etc/systemd/network/{os.path.basename(netconf_file)}")

			if enable_services:
				# If we haven't installed the base yet (function called pre-maturely)
				if self.helper_flags.get('base', False) is False:

					def post_install_enable_networkd_resolved(*args, **kwargs):
						self.enable_service('systemd-networkd', 'systemd-resolved')

					self.post_base_install.append(post_install_enable_networkd_resolved)
				# Otherwise, we can go ahead and enable the services
				else:
					self.enable_service('systemd-networkd', 'systemd-resolved')

		return True

	def detect_encryption(self, partition):
		part = Partition(partition.parent, None, autodetect_filesystem=True)
		if partition.encrypted:
			return partition
		elif partition.parent not in partition.path and part.filesystem == 'crypto_LUKS':
			return part

		return False

	def mkinitcpio(self, *flags):
		with open(f'{self.target}/etc/mkinitcpio.conf', 'w') as mkinit:
			mkinit.write(f"MODULES=({' '.join(self.MODULES)})\n")
			mkinit.write(f"BINARIES=({' '.join(self.BINARIES)})\n")
			mkinit.write(f"FILES=({' '.join(self.FILES)})\n")
			mkinit.write(f"HOOKS=({' '.join(self.HOOKS)})\n")
		SysCommand(f'/usr/bin/arch-chroot {self.target} mkinitcpio {" ".join(flags)}')

	def minimal_installation(self):
		# Add necessary packages if encrypting the drive
		# (encrypted partitions default to btrfs for now, so we need btrfs-progs)
		# TODO: Perhaps this should be living in the function which dictates
		#       the partitioning. Leaving here for now.

		for partition in self.partitions:
			if partition.filesystem == 'btrfs':
				# if partition.encrypted:
				self.base_packages.append('btrfs-progs')
			if partition.filesystem == 'xfs':
				self.base_packages.append('xfsprogs')
			if partition.filesystem == 'f2fs':
				self.base_packages.append('f2fs-tools')

			# Configure mkinitcpio to handle some specific use cases.
			if partition.filesystem == 'btrfs':
				if 'btrfs' not in self.MODULES:
					self.MODULES.append('btrfs')
				if '/usr/bin/btrfs-progs' not in self.BINARIES:
					self.BINARIES.append('/usr/bin/btrfs')

			if self.detect_encryption(partition):
				if 'encrypt' not in self.HOOKS:
					self.HOOKS.insert(self.HOOKS.index('filesystems'), 'encrypt')

		if not has_uefi():
			self.base_packages.append('grub')

		if not is_vm():
			vendor = cpu_vendor()
			if vendor == "AuthenticAMD":
				self.base_packages.append("amd-ucode")
				if (ucode := pathlib.Path(f"{self.target}/boot/amd-ucode.img")).exists():
					ucode.unlink()
			elif vendor == "GenuineIntel":
				self.base_packages.append("intel-ucode")
				if (ucode := pathlib.Path(f"{self.target}/boot/intel-ucode.img")).exists():
					ucode.unlink()
			else:
				self.log(f"Unknown CPU vendor '{vendor}' detected. Archinstall won't install any ucode.", level=logging.DEBUG)

		self.pacstrap(self.base_packages)
		self.helper_flags['base-strapped'] = True

		with open(f"{self.target}/etc/fstab", "a") as fstab:
			fstab.write("\ntmpfs /tmp tmpfs defaults,noatime,mode=1777 0 0\n")  # Redundant \n at the start? who knows?

		# TODO: Support locale and timezone
		# os.remove(f'{self.target}/etc/localtime')
		# sys_command(f'/usr/bin/arch-chroot {self.target} ln -s /usr/share/zoneinfo/{localtime} /etc/localtime')
		# sys_command('/usr/bin/arch-chroot /mnt hwclock --hctosys --localtime')
		self.set_hostname('archinstall')
		self.set_locale('en_US')

		# TODO: Use python functions for this
		SysCommand(f'/usr/bin/arch-chroot {self.target} chmod 700 /root')

		self.mkinitcpio('-P')

		self.helper_flags['base'] = True

		# Run registered post-install hooks
		for function in self.post_base_install:
			self.log(f"Running post-installation hook: {function}", level=logging.INFO)
			function(self)

		return True

	def add_bootloader(self, bootloader='systemd-bootctl'):
		boot_partition = None
		root_partition = None
		for partition in self.partitions:
			if partition.mountpoint == self.target + '/boot':
				boot_partition = partition
			elif partition.mountpoint == self.target:
				root_partition = partition

		self.log(f'Adding bootloader {bootloader} to {boot_partition if boot_partition else root_partition}', level=logging.INFO)

		if bootloader == 'systemd-bootctl':
			self.pacstrap('efibootmgr')

			if not has_uefi():
				raise HardwareIncompatibilityError
			# TODO: Ideally we would want to check if another config
			# points towards the same disk and/or partition.
			# And in which case we should do some clean up.

			# Install the boot loader
			if SysCommand(f'/usr/bin/arch-chroot {self.target} bootctl --path=/boot install').exit_code != 0:
				# Fallback, try creating the boot loader without touching the EFI variables
				SysCommand(f'/usr/bin/arch-chroot {self.target} bootctl --no-variables --path=/boot install')

			# Modify or create a loader.conf
			if os.path.isfile(f'{self.target}/boot/loader/loader.conf'):
				with open(f'{self.target}/boot/loader/loader.conf', 'r') as loader:
					loader_data = loader.read().split('\n')
			else:
				loader_data = [
					f"default {self.init_time}",
					"timeout 5"
				]

			with open(f'{self.target}/boot/loader/loader.conf', 'w') as loader:
				for line in loader_data:
					if line[:8] == 'default ':
						loader.write(f'default {self.init_time}\n')
					elif line[:8] == '#timeout' and 'timeout 5' not in loader_data:
						# We add in the default timeout to support dual-boot
						loader.write(f"{line[1:]}\n")
					else:
						loader.write(f"{line}\n")

			# For some reason, blkid and /dev/disk/by-uuid are not getting along well.
			# And blkid is wrong in terms of LUKS.
			# UUID = sys_command('blkid -s PARTUUID -o value {drive}{partition_2}'.format(**args)).decode('UTF-8').strip()
			# Setup the loader entry
			with open(f'{self.target}/boot/loader/entries/{self.init_time}.conf', 'w') as entry:
				entry.write('# Created by: archinstall\n')
				entry.write(f'# Created on: {self.init_time}\n')
				entry.write('title Arch Linux\n')
				entry.write('linux /vmlinuz-linux\n')
				if not is_vm():
					vendor = cpu_vendor()
					if vendor == "AuthenticAMD":
						entry.write("initrd /amd-ucode.img\n")
					elif vendor == "GenuineIntel":
						entry.write("initrd /intel-ucode.img\n")
					else:
						self.log("unknow cpu vendor, not adding ucode to systemd-boot config")
				entry.write('initrd /initramfs-linux.img\n')
				# blkid doesn't trigger on loopback devices really well,
				# so we'll use the old manual method until we get that sorted out.

				if real_device := self.detect_encryption(root_partition):
					# TODO: We need to detect if the encrypted device is a whole disk encryption,
					#       or simply a partition encryption. Right now we assume it's a partition (and we always have)
					log(f"Identifying root partition by PART-UUID on {real_device}: '{real_device.uuid}'.", level=logging.DEBUG)
					entry.write(f'options cryptdevice=PARTUUID={real_device.uuid}:luksdev root=/dev/mapper/luksdev rw intel_pstate=no_hwp {" ".join(self.KERNEL_PARAMS)}\n')
				else:
					log(f"Identifying root partition by PART-UUID on {root_partition}, looking for '{root_partition.uuid}'.", level=logging.DEBUG)
					entry.write(f'options root=PARTUUID={root_partition.uuid} rw intel_pstate=no_hwp {" ".join(self.KERNEL_PARAMS)}\n')

				self.helper_flags['bootloader'] = bootloader
				return True

		elif bootloader == "grub-install":
			self.pacstrap('grub')

			if has_uefi():
				self.pacstrap('efibootmgr')
				o = b''.join(SysCommand(f'/usr/bin/arch-chroot {self.target} grub-install --target=x86_64-efi --efi-directory=/boot --bootloader-id=GRUB'))
				SysCommand('/usr/bin/arch-chroot /mnt grub-mkconfig -o /boot/grub/grub.cfg')
				self.helper_flags['bootloader'] = True
				return True
			else:
				root_device = subprocess.check_output(f'basename "$(readlink -f /sys/class/block/{root_partition.path.replace("/dev/", "")}/..)"', shell=True).decode().strip()
				if root_device == "block":
					root_device = f"{root_partition.path}"
				o = b''.join(SysCommand(f'/usr/bin/arch-chroot {self.target} grub-install --target=i386-pc /dev/{root_device}'))
				SysCommand('/usr/bin/arch-chroot /mnt grub-mkconfig -o /boot/grub/grub.cfg')
				self.helper_flags['bootloader'] = True
				return True
		else:
			raise RequirementError(f"Unknown (or not yet implemented) bootloader requested: {bootloader}")

	def add_additional_packages(self, *packages):
		return self.pacstrap(*packages)

	def install_profile(self, profile):
		storage['installation_session'] = self

		if type(profile) == str:
			profile = Profile(self, profile)

		self.log(f'Installing network profile {profile}', level=logging.INFO)
		return profile.install()

	def enable_sudo(self, entity: str, group=False):
		self.log(f'Enabling sudo permissions for {entity}.', level=logging.INFO)
		with open(f'{self.target}/etc/sudoers', 'a') as sudoers:
			sudoers.write(f'{"%" if group else ""}{entity} ALL=(ALL) ALL\n')
		return True

	def user_create(self, user: str, password=None, groups=None, sudo=False):
		if groups is None:
			groups = []
		self.log(f'Creating user {user}', level=logging.INFO)
		o = b''.join(SysCommand(f'/usr/bin/arch-chroot {self.target} useradd -m -G wheel {user}'))
		if password:
			self.user_set_pw(user, password)

		if groups:
			for group in groups:
				o = b''.join(SysCommand(f'/usr/bin/arch-chroot {self.target} gpasswd -a {user} {group}'))

		if sudo and self.enable_sudo(user):
			self.helper_flags['user'] = True

	def user_set_pw(self, user, password):
		self.log(f'Setting password for {user}', level=logging.INFO)

		if user == 'root':
			# This means the root account isn't locked/disabled with * in /etc/passwd
			self.helper_flags['user'] = True

		o = b''.join(SysCommand(f"/usr/bin/arch-chroot {self.target} sh -c \"echo '{user}:{password}' | chpasswd\""))
		pass

	def user_set_shell(self, user, shell):
		self.log(f'Setting shell for {user} to {shell}', level=logging.INFO)

		o = b''.join(SysCommand(f"/usr/bin/arch-chroot {self.target} sh -c \"chsh -s {shell} {user}\""))
		pass

	def set_keyboard_language(self, language: str) -> bool:
		if len(language.strip()):
			if not verify_keyboard_layout(language):
				self.log(f"Invalid keyboard language specified: {language}", fg="red", level=logging.ERROR)
				return False

			# In accordance with https://github.com/archlinux/archinstall/issues/107#issuecomment-841701968
			# Setting an empty keymap first, allows the subsequent call to set layout for both console and x11.
			from .systemd import Boot

			with Boot(self) as session:
				session.SysCommand(["localectl", "set-keymap", '""'])

				if (output := session.SysCommand(["localectl", "set-keymap", language])).exit_code != 0:
					raise ServiceException(f"Unable to set locale '{language}' for console: {output}")

				self.log(f"Keyboard language for this installation is now set to: {language}")
		else:
			self.log('Keyboard language was not changed from default (no language specified).', fg="yellow", level=logging.INFO)

		return True

	def set_x11_keyboard_language(self, language: str) -> bool:
		"""
		A fallback function to set x11 layout specifically and separately from console layout.
		This isn't strictly necessary since .set_keyboard_language() does this as well.
		"""
		if len(language.strip()):
			if not verify_x11_keyboard_layout(language):
				self.log(f"Invalid x11-keyboard language specified: {language}", fg="red", level=logging.ERROR)
				return False

			from .systemd import Boot

			with Boot(self) as session:
				session.SysCommand(["localectl", "set-x11-keymap", '""'])

				if (output := session.SysCommand(["localectl", "set-x11-keymap", language])).exit_code != 0:
					raise ServiceException(f"Unable to set locale '{language}' for X11: {output}")
		else:
			self.log(f'X11-Keyboard language was not changed from default (no language specified).', fg="yellow", level=logging.INFO)

		return True<|MERGE_RESOLUTION|>--- conflicted
+++ resolved
@@ -3,12 +3,8 @@
 from .locale_helpers import verify_keyboard_layout, verify_x11_keyboard_layout
 from .mirrors import *
 from .storage import storage
-<<<<<<< HEAD
-from .hardware import *
 from .plugins import plugins
-=======
 from .user_interaction import *
->>>>>>> 7daaf114
 
 # Any package that the Installer() is responsible for (optional and the default ones)
 __packages__ = ["base", "base-devel", "linux-firmware", "linux", "linux-lts", "linux-zen", "linux-hardened"]
@@ -135,18 +131,14 @@
 		return [step for step, flag in self.helper_flags.items() if flag is False]
 
 	def pacstrap(self, *packages, **kwargs):
-<<<<<<< HEAD
-		if type(packages[0]) in (list, tuple): packages = packages[0]
+		if type(packages[0]) in (list, tuple):
+			packages = packages[0]
 
 		for plugin in plugins.values():
 			if hasattr(plugin, 'on_pacstrap'):
 				if (result := plugin.on_pacstrap(packages)):
 					packages = result
 
-=======
-		if type(packages[0]) in (list, tuple):
-			packages = packages[0]
->>>>>>> 7daaf114
 		self.log(f'Installing packages: {packages}', level=logging.INFO)
 
 		if (sync_mirrors := SysCommand('/usr/bin/pacman -Syy')).exit_code == 0:

# A desktop environment using "LXQt"

import archinstall

is_top_level_profile = False

__packages__ = [
	"lxqt",
	"breeze-icons",
	"oxygen-icons",
	"xdg-utils",
	"ttf-freefont",
	"leafpad",
	"slock",
<<<<<<< HEAD
	"sddm",
=======
	"lightdm",
	"lightdm-gtk-greeter",
>>>>>>> c036856a
]


def _prep_function(*args, **kwargs):
	"""
	Magic function called by the importing installer
	before continuing any further. It also avoids executing any
	other code in this stage. So it's a safe way to ask the user
	for more input before any other installer steps start.
	"""

	# LXQt requires a functional xorg installation.
	profile = archinstall.Profile(None, 'xorg')
	with profile.load_instructions(namespace='xorg.py') as imported:
		if hasattr(imported, '_prep_function'):
			return imported._prep_function()
		else:
			print('Deprecated (??): xorg profile has no _prep_function() anymore')


# Ensures that this code only gets executed if executed
# through importlib.util.spec_from_file_location("lxqt", "/somewhere/lxqt.py")
# or through conventional import lxqt
if __name__ == 'lxqt':
	# Install dependency profiles
	archinstall.storage['installation_session'].install_profile('xorg')

	# Install the LXQt packages
	archinstall.storage['installation_session'].add_additional_packages(__packages__)

	# Enable autostart of LXQt for all users
	archinstall.storage['installation_session'].enable_service('lightdm')<|MERGE_RESOLUTION|>--- conflicted
+++ resolved
@@ -12,12 +12,8 @@
 	"ttf-freefont",
 	"leafpad",
 	"slock",
-<<<<<<< HEAD
-	"sddm",
-=======
 	"lightdm",
 	"lightdm-gtk-greeter",
->>>>>>> c036856a
 ]
 
 

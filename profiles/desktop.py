# A desktop environment selector.

import archinstall, os

is_top_level_profile = True

# New way of defining packages for a profile, which is iterable and can be used out side
# of the profile to get a list of "what packages will be installed".
__packages__ = ['nano', 'vim', 'openssh', 'htop', 'wget', 'iwd', 'wireless_tools', 'wpa_supplicant', 'smartmontools', 'xdg-utils']

def _prep_function(*args, **kwargs):
	"""
	Magic function called by the importing installer
	before continuing any further. It also avoids executing any
	other code in this stage. So it's a safe way to ask the user
	for more input before any other installer steps start.
	"""

<<<<<<< HEAD
	supported_desktops = ['gnome', 'kde', 'awesome', 'sway', 'cinnamon', 'xfce4', 'lxqt', 'i3', 'budgie', 'mate', 'deepin']
	desktop = archinstall.generic_select(supported_desktops, 'Select your desired desktop environment: ')
=======
	supported_desktops = ['gnome', 'kde', 'awesome', 'sway', 'cinnamon', 'xfce4', 'lxqt', 'i3', 'budgie', 'mate']
	desktop = archinstall.generic_select(supported_desktops, 'Select your desired desktop environment: ',
										 allow_empty_input=False, sort=True)
>>>>>>> c88034fa
	
	# Temporarily store the selected desktop profile
	# in a session-safe location, since this module will get reloaded
	# the next time it gets executed.
	archinstall.storage['_desktop_profile'] = desktop

	profile = archinstall.Profile(None, desktop)
	# Loading the instructions with a custom namespace, ensures that a __name__ comparison is never triggered.
	with profile.load_instructions(namespace=f"{desktop}.py") as imported:
		if hasattr(imported, '_prep_function'):
			return imported._prep_function()
		else:
			print(f"Deprecated (??): {desktop} profile has no _prep_function() anymore")

if __name__ == 'desktop':
	"""
	This "profile" is a meta-profile.
	There are no desktop-specific steps, it simply routes
	the installer to whichever desktop environment/window manager was chosen.

	Maybe in the future, a network manager or similar things *could* be added here.
	We should honor that Arch Linux does not officially endorse a desktop-setup, nor is
	it trying to be a turn-key desktop distribution.

	There are plenty of desktop-turn-key-solutions based on Arch Linux,
	this is therefore just a helper to get started
	"""
	
	# Install common packages for all desktop environments
	installation.add_additional_packages(__packages__)

	# TODO: Remove magic variable 'installation' and place it
	#       in archinstall.storage or archinstall.session/archinstall.installation
	installation.install_profile(archinstall.storage['_desktop_profile'])
<|MERGE_RESOLUTION|>--- conflicted
+++ resolved
@@ -16,14 +16,9 @@
 	for more input before any other installer steps start.
 	"""
 
-<<<<<<< HEAD
-	supported_desktops = ['gnome', 'kde', 'awesome', 'sway', 'cinnamon', 'xfce4', 'lxqt', 'i3', 'budgie', 'mate', 'deepin']
-	desktop = archinstall.generic_select(supported_desktops, 'Select your desired desktop environment: ')
-=======
 	supported_desktops = ['gnome', 'kde', 'awesome', 'sway', 'cinnamon', 'xfce4', 'lxqt', 'i3', 'budgie', 'mate']
 	desktop = archinstall.generic_select(supported_desktops, 'Select your desired desktop environment: ',
 										 allow_empty_input=False, sort=True)
->>>>>>> c88034fa
 	
 	# Temporarily store the selected desktop profile
 	# in a session-safe location, since this module will get reloaded

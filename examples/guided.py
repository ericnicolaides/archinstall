import json
import logging
import os
import time

import archinstall
from archinstall.lib.general import run_custom_user_commands
from archinstall.lib.hardware import *
from archinstall.lib.networking import check_mirror_reachable
from archinstall.lib.profiles import Profile, is_desktop_profile

if archinstall.arguments.get('help'):
	print("See `man archinstall` for help.")
	exit(0)
if os.getuid() != 0:
	print("Archinstall requires root privileges to run. See --help for more.")
	exit(1)

# Log various information about hardware before starting the installation. This might assist in troubleshooting
archinstall.log(f"Hardware model detected: {archinstall.sys_vendor()} {archinstall.product_name()}; UEFI mode: {archinstall.has_uefi()}", level=logging.DEBUG)
archinstall.log(f"Processor model detected: {archinstall.cpu_model()}", level=logging.DEBUG)
archinstall.log(f"Memory statistics: {archinstall.mem_available()} available out of {archinstall.mem_total()} total installed", level=logging.DEBUG)
archinstall.log(f"Virtualization detected: {archinstall.virtualization()}; is VM: {archinstall.is_vm()}", level=logging.DEBUG)
archinstall.log(f"Graphics devices detected: {archinstall.graphics_devices().keys()}", level=logging.DEBUG)

# For support reasons, we'll log the disk layout pre installation to match against post-installation layout
archinstall.log(f"Disk states before installing: {archinstall.disk_layouts()}", level=logging.DEBUG)

def load_config():
	if archinstall.arguments.get('harddrive', None) is not None:
		archinstall.arguments['harddrive'] = archinstall.BlockDevice(path=archinstall.arguments['harddrive']['path'])
		# Temporarily disabling keep_partitions if config file is loaded
		archinstall.arguments['harddrive'].keep_partitions = False
		# Temporary workaround to make Desktop Environments work
	if archinstall.arguments.get('profile', None) is not None:
		if type(archinstall.arguments.get('profile', None)) is dict:
			archinstall.arguments['profile'] = archinstall.Profile(None, archinstall.arguments.get('profile', None)['path'])
		else:
			archinstall.arguments['profile'] = archinstall.Profile(None, archinstall.arguments.get('profile', None))
	archinstall.storage['_desktop_profile'] = archinstall.arguments.get('desktop-environment', None)
	if archinstall.arguments.get('mirror-region', None) is not None:
		if type(archinstall.arguments.get('mirror-region', None)) is dict:
			archinstall.arguments['mirror-region'] = archinstall.arguments.get('mirror-region', None)
		else:
			selected_region = archinstall.arguments.get('mirror-region', None)
			archinstall.arguments['mirror-region'] = {selected_region: archinstall.list_mirrors()[selected_region]}
	if archinstall.arguments.get('sys-language', None) is not None:
		archinstall.arguments['sys-language'] = archinstall.arguments.get('sys-language', 'en_US')
	if archinstall.arguments.get('sys-encoding', None) is not None:
		archinstall.arguments['sys-encoding'] = archinstall.arguments.get('sys-encoding', 'utf-8')
	if archinstall.arguments.get('gfx_driver', None) is not None:
		archinstall.storage['gfx_driver_packages'] = AVAILABLE_GFX_DRIVERS.get(archinstall.arguments.get('gfx_driver', None), None)
	if archinstall.arguments.get('servers', None) is not None:
		archinstall.storage['_selected_servers'] = archinstall.arguments.get('servers', None)
	
def ask_user_questions():
	"""
		First, we'll ask the user for a bunch of user input.
		Not until we're satisfied with what we want to install
		will we continue with the actual installation steps.
	"""
	if not archinstall.arguments.get('keyboard-layout', None):
		while True:
			try:
				archinstall.arguments['keyboard-layout'] = archinstall.select_language(archinstall.list_keyboard_languages()).strip()
				break
			except archinstall.RequirementError as err:
				archinstall.log(err, fg="red")


	# Before continuing, set the preferred keyboard layout/language in the current terminal.
	# This will just help the user with the next following questions.
	if len(archinstall.arguments['keyboard-layout']):
		archinstall.set_keyboard_language(archinstall.arguments['keyboard-layout'])


	# Set which region to download packages from during the installation
	if not archinstall.arguments.get('mirror-region', None):
		while True:
			try:
				archinstall.arguments['mirror-region'] = archinstall.select_mirror_regions(archinstall.list_mirrors())
				break
			except archinstall.RequirementError as e:
				archinstall.log(e, fg="red")

	if not archinstall.arguments.get('sys-language', None) and archinstall.arguments.get('advanced', False):
		archinstall.arguments['sys-language'] = input("Enter a valid locale (language) for your OS, (Default: en_US): ").strip()
		archinstall.arguments['sys-encoding'] = input("Enter a valid system default encoding for your OS, (Default: utf-8): ").strip()
		archinstall.log("Keep in mind that if you want multiple locales, post configuration is required.", fg="yellow")

	if not archinstall.arguments.get('sys-language', None):
		archinstall.arguments['sys-language'] = 'en_US'
	if not archinstall.arguments.get('sys-encoding', None):
		archinstall.arguments['sys-encoding'] = 'utf-8'

<<<<<<< HEAD
	# Ask which harddrives/block-devices we will install to
	# and convert them into archinstall.BlockDevice() objects.
	if archinstall.arguments.get('harddrives', None):
		archinstall.arguments['harddrives'] = [archinstall.BlockDevice(BlockDev) for BlockDev in archinstall.arguments['harddrives'].split(',')]
	else:
		archinstall.arguments['harddrives'] = archinstall.generic_multi_select(archinstall.all_disks(),
												text="Select one or more harddrives to use and configure (leave blank to skip this step): ",
												allow_empty=True)

	if archinstall.arguments.get('harddrives', None):
		archinstall.storage['disk_layouts'] = archinstall.select_disk_layout(archinstall.arguments['harddrives'])
=======
	# Ask which harddrive/block-device we will install to
	if not archinstall.arguments.get('harddrive', None):
		archinstall.arguments['harddrive'] = archinstall.select_disk(archinstall.all_disks())
		if archinstall.arguments['harddrive'] is None:
			archinstall.arguments['target-mount'] = archinstall.storage.get('MOUNT_POINT', '/mnt')

	# Perform a quick sanity check on the selected harddrive.
	# 1. Check if it has partitions
	# 3. Check that we support the current partitions
	# 2. If so, ask if we should keep them or wipe everything
	if archinstall.arguments['harddrive'] and archinstall.arguments['harddrive'].has_partitions():
		archinstall.log(f"{archinstall.arguments['harddrive']} contains the following partitions:", fg='yellow')

		# We curate a list pf supported partitions
		# and print those that we don't support.
		partition_mountpoints = {}
		for partition in archinstall.arguments['harddrive']:
			try:
				if partition.filesystem_supported():
					archinstall.log(f" {partition}")
					partition_mountpoints[partition] = None
			except archinstall.UnknownFilesystemFormat as err:
				archinstall.log(f" {partition} (Filesystem not supported)", fg='red')

		# We then ask what to do with the partitions.
		if (option := archinstall.ask_for_disk_layout()) == 'abort':
			archinstall.log("Safely aborting the installation. No changes to the disk or system has been made.")
			exit(1)
		elif option == 'keep-existing':
			archinstall.arguments['harddrive'].keep_partitions = True

			archinstall.log(" ** You will now select which partitions to use by selecting mount points (inside the installation). **")
			archinstall.log(" ** The root would be a simple / and the boot partition /boot (as all paths are relative inside the installation). **")
			mountpoints_set = []
			while True:
				# Select a partition
				# If we provide keys as options, it's better to convert them to list and sort before passing
				mountpoints_list = sorted(list(partition_mountpoints.keys()))
				partition = archinstall.generic_select(mountpoints_list, "Select a partition by number that you want to set a mount-point for (leave blank when done): ")
				if not partition:
					if set(mountpoints_set) & {'/', '/boot'} == {'/', '/boot'}:
						break

					continue

				# Select a mount-point
				mountpoint = input(f"Enter a mount-point for {partition}: ").strip(' ')
				if len(mountpoint):

					# Get a valid & supported filesystem for the partition:
					while 1:
						new_filesystem = input(f"Enter a valid filesystem for {partition} (leave blank for {partition.filesystem}): ").strip(' ')
						if len(new_filesystem) <= 0:
							if partition.encrypted and partition.filesystem == 'crypto_LUKS':
								old_password = archinstall.arguments.get('!encryption-password', None)
								if not old_password:
									old_password = input(f'Enter the old encryption password for {partition}: ')

								if autodetected_filesystem := partition.detect_inner_filesystem(old_password):
									new_filesystem = autodetected_filesystem
								else:
									archinstall.log("Could not auto-detect the filesystem inside the encrypted volume.", fg='red')
									archinstall.log("A filesystem must be defined for the unlocked encrypted partition.")
									continue
							break

						# Since the potentially new filesystem is new
						# we have to check if we support it. We can do this by formatting /dev/null with the partitions filesystem.
						# There's a nice wrapper for this on the partition object itself that supports a path-override during .format()
						try:
							partition.format(new_filesystem, path='/dev/null', log_formatting=False, allow_formatting=True)
						except archinstall.UnknownFilesystemFormat:
							archinstall.log(f"Selected filesystem is not supported yet. If you want archinstall to support '{new_filesystem}',")
							archinstall.log("please create a issue-ticket suggesting it on github at https://github.com/archlinux/archinstall/issues.")
							archinstall.log("Until then, please enter another supported filesystem.")
							continue
						except archinstall.SysCallError:
							pass  # Expected exception since mkfs.<format> can not format /dev/null. But that means our .format() function supported it.
						break

					# When we've selected all three criteria,
					# We can safely mark the partition for formatting and where to mount it.
					# TODO: allow_formatting might be redundant since target_mountpoint should only be
					#       set if we actually want to format it anyway.
					mountpoints_set.append(mountpoint)
					partition.allow_formatting = True
					partition.target_mountpoint = mountpoint
					# Only overwrite the filesystem definition if we selected one:
					if len(new_filesystem):
						partition.filesystem = new_filesystem

			archinstall.log('Using existing partition table reported above.')
		elif option == 'format-all':
			if not archinstall.arguments.get('filesystem', None):
				archinstall.arguments['filesystem'] = archinstall.ask_for_main_filesystem_format()
			archinstall.arguments['harddrive'].keep_partitions = False
	elif archinstall.arguments['harddrive']:
		# If the drive doesn't have any partitions, safely mark the disk with keep_partitions = False
		# and ask the user for a root filesystem.
		if not archinstall.arguments.get('filesystem', None):
			archinstall.arguments['filesystem'] = archinstall.ask_for_main_filesystem_format()
		archinstall.arguments['harddrive'].keep_partitions = False
>>>>>>> 81f3ccad

	# Get disk encryption password (or skip if blank)
	if archinstall.arguments['harddrives'] and archinstall.arguments.get('!encryption-password', None) is None:
		if (passwd := archinstall.get_password(prompt='Enter disk encryption password (leave blank for no encryption): ')):
			archinstall.arguments['!encryption-password'] = passwd

	if archinstall.arguments['harddrives'] and archinstall.arguments.get('!encryption-password', None):
		# If no partitions was marked as encrypted, but a password was supplied and we have some disks to format..
		# Then we need to identify which partitions to encrypt. This will default to / (root).
		if len(list(archinstall.encrypted_partitions(archinstall.storage['disk_layouts']))) == 0:
			archinstall.storage['disk_layouts'] = archinstall.select_encrypted_partitions(archinstall.storage['disk_layouts'], archinstall.arguments['!encryption-password'])

	# Ask which boot-loader to use (will only ask if we're in BIOS (non-efi) mode)
	if not archinstall.arguments.get("bootloader", None):
		archinstall.arguments["bootloader"] = archinstall.ask_for_bootloader()


	# Get the hostname for the machine
	if not archinstall.arguments.get('hostname', None):
		archinstall.arguments['hostname'] = input('Desired hostname for the installation: ').strip(' ')


	# Ask for a root password (optional, but triggers requirement for super-user if skipped)
	if not archinstall.arguments.get('!root-password', None):
		archinstall.arguments['!root-password'] = archinstall.get_password(prompt='Enter root password (Recommendation: leave blank to leave root disabled): ')


	# Ask for additional users (super-user if root pw was not set)
	if not archinstall.arguments.get('!root-password', None) and not archinstall.arguments.get('superusers', None):
		archinstall.arguments['superusers'] = archinstall.ask_for_superuser_account('Create a required super-user with sudo privileges: ', forced=True)
		users, superusers = archinstall.ask_for_additional_users('Enter a username to create a additional user (leave blank to skip & continue): ')
		archinstall.arguments['users'] = users
		archinstall.arguments['superusers'] = {**archinstall.arguments['superusers'], **superusers}


	# Ask for archinstall-specific profiles (such as desktop environments etc)
	if not archinstall.arguments.get('profile', None):
		archinstall.arguments['profile'] = archinstall.select_profile()


	# Check the potentially selected profiles preparations to get early checks if some additional questions are needed.
	if archinstall.arguments['profile'] and archinstall.arguments['profile'].has_prep_function():
		with archinstall.arguments['profile'].load_instructions(namespace=f"{archinstall.arguments['profile'].namespace}.py") as imported:
			if not imported._prep_function():
				archinstall.log(' * Profile\'s preparation requirements was not fulfilled.', fg='red')
				exit(1)


	# Ask about audio server selection if one is not already set
	if not archinstall.arguments.get('audio', None):
		# The argument to ask_for_audio_selection lets the library know if it's a desktop profile
		archinstall.arguments['audio'] = archinstall.ask_for_audio_selection(is_desktop_profile(archinstall.arguments['profile']))


	# Ask for preferred kernel:
	if not archinstall.arguments.get("kernels", None):
		kernels = ["linux", "linux-lts", "linux-zen", "linux-hardened"]
		archinstall.arguments['kernels'] = archinstall.select_kernel(kernels)


	# Additional packages (with some light weight error handling for invalid package names)
	print("Only packages such as base, base-devel, linux, linux-firmware, efibootmgr and optional profile packages are installed.")
	print("If you desire a web browser, such as firefox or chromium, you may specify it in the following prompt.")
	while True:
		if not archinstall.arguments.get('packages', None):
			archinstall.arguments['packages'] = [package for package in input('Write additional packages to install (space separated, leave blank to skip): ').split(' ') if len(package)]

		if len(archinstall.arguments['packages']):
			# Verify packages that were given
			try:
				archinstall.log("Verifying that additional packages exist (this might take a few seconds)")
				archinstall.validate_package_list(archinstall.arguments['packages'])
				break
			except archinstall.RequirementError as e:
				archinstall.log(e, fg='red')
				archinstall.arguments['packages'] = None  # Clear the packages to trigger a new input question
		else:
			# no additional packages were selected, which we'll allow
			break

	# Ask or Call the helper function that asks the user to optionally configure a network.
	if not archinstall.arguments.get('nic', None):
		archinstall.arguments['nic'] = archinstall.ask_to_configure_network()
		if not archinstall.arguments['nic']:
			archinstall.log("No network configuration was selected. Network is going to be unavailable until configured manually!", fg="yellow")

	if not archinstall.arguments.get('timezone', None):
		archinstall.arguments['timezone'] = archinstall.ask_for_a_timezone()

	if archinstall.arguments['timezone']:
		if not archinstall.arguments.get('ntp', False):
			archinstall.arguments['ntp'] = input("Would you like to use automatic time synchronization (NTP) with the default time servers? [Y/n]: ").strip().lower() in ('y', 'yes', '')
			if archinstall.arguments['ntp']:
				archinstall.log("Hardware time and other post-configuration steps might be required in order for NTP to work. For more information, please check the Arch wiki.", fg="yellow")


def perform_filesystem_operations():
	print()
	print('This is your chosen configuration:')
	archinstall.log("-- Guided template chosen (with below config) --", level=logging.DEBUG)
	user_configuration = json.dumps(archinstall.arguments, indent=4, sort_keys=True, cls=archinstall.JSON)
	archinstall.log(user_configuration, level=logging.INFO)
	with open("/var/log/archinstall/user_configuration.json", "w") as config_file:
		config_file.write(user_configuration)
	user_disk_layout = json.dumps(archinstall.storage['disk_layouts'], indent=4, sort_keys=True, cls=archinstall.JSON)
	archinstall.log(user_disk_layout, level=logging.INFO)
	with open("/var/log/archinstall/user_disk_layout.json", "w") as disk_layout_file:
		disk_layout_file.write(user_disk_layout)
	print()

	if archinstall.arguments.get('dry-run'):
		exit(0)

	if not archinstall.arguments.get('silent'):
		input('Press Enter to continue.')

	"""
		Issue a final warning before we continue with something un-revertable.
		We mention the drive one last time, and count from 5 to 0.
	"""

	if archinstall.arguments.get('harddrives', None):
		print(f" ! Formatting {archinstall.arguments['harddrives']} in ", end='')
		archinstall.do_countdown()

		"""
			Setup the blockdevice, filesystem (and optionally encryption).
			Once that's done, we'll hand over to perform_installation()
		"""
		mode = archinstall.GPT
		if has_uefi() is False:
			mode = archinstall.MBR

<<<<<<< HEAD
		for drive in archinstall.arguments['harddrives']:
			with archinstall.Filesystem(drive, mode) as fs:
				fs.load_layout(archinstall.storage['disk_layouts'][drive])
=======
			fs.find_partition('/boot').mount(archinstall.storage.get('MOUNT_POINT', '/mnt') + '/boot')

	perform_installation(archinstall.storage.get('MOUNT_POINT', '/mnt'))
>>>>>>> 81f3ccad


def perform_installation(mountpoint):
	"""
	Performs the installation steps on a block device.
	Only requirement is that the block devices are
	formatted and setup prior to entering this function.
	"""
<<<<<<< HEAD


	with archinstall.Installer(mountpoint, kernels=archinstall.arguments.get('kernels', 'linux')) as installation:
		# Mount all the drives to the desired mountpoint
		# This *can* be done outside of the installation, but the installer can deal with it.
		installation.mount_ordered_layout(archinstall.storage['disk_layouts'])

=======
	with archinstall.Installer(mountpoint, kernels=archinstall.arguments.get('kernels', ['linux'])) as installation:
>>>>>>> 81f3ccad
		# if len(mirrors):
		# Certain services might be running that affects the system during installation.
		# Currently, only one such service is "reflector.service" which updates /etc/pacman.d/mirrorlist
		# We need to wait for it before we continue since we opted in to use a custom mirror/region.
		installation.log('Waiting for automatic mirror selection (reflector) to complete.', level=logging.INFO)
		while archinstall.service_state('reflector') not in ('dead', 'failed'):
			time.sleep(1)
		# Set mirrors used by pacstrap (outside of installation)
		if archinstall.arguments.get('mirror-region', None):
			archinstall.use_mirrors(archinstall.arguments['mirror-region'])  # Set the mirrors for the live medium
		if installation.minimal_installation():
			installation.set_locale(archinstall.arguments['sys-language'], archinstall.arguments['sys-encoding'].upper())
			installation.set_hostname(archinstall.arguments['hostname'])
			if archinstall.arguments['mirror-region'].get("mirrors", None) is not None:
				installation.set_mirrors(archinstall.arguments['mirror-region'])  # Set the mirrors in the installation medium
			if archinstall.arguments["bootloader"] == "grub-install" and has_uefi():
				installation.add_additional_packages("grub")
			installation.add_bootloader(archinstall.arguments["harddrive"], archinstall.arguments["bootloader"])

			# If user selected to copy the current ISO network configuration
			# Perform a copy of the config
			if archinstall.arguments.get('nic', {}) == 'Copy ISO network configuration to installation':
				installation.copy_iso_network_config(enable_services=True)  # Sources the ISO network configuration to the install medium.
			elif archinstall.arguments.get('nic', {}).get('NetworkManager', False):
				installation.add_additional_packages("networkmanager")
				installation.enable_service('NetworkManager.service')
			# Otherwise, if a interface was selected, configure that interface
			elif archinstall.arguments.get('nic', {}):
				installation.configure_nic(**archinstall.arguments.get('nic', {}))
				installation.enable_service('systemd-networkd')
				installation.enable_service('systemd-resolved')

			if archinstall.arguments.get('audio', None) is not None:
				installation.log(f"This audio server will be used: {archinstall.arguments.get('audio', None)}", level=logging.INFO)
				if archinstall.arguments.get('audio', None) == 'pipewire':
					print('Installing pipewire ...')

					installation.add_additional_packages(["pipewire", "pipewire-alsa", "pipewire-jack", "pipewire-media-session", "pipewire-pulse", "gst-plugin-pipewire", "libpulse"])
				elif archinstall.arguments.get('audio', None) == 'pulseaudio':
					print('Installing pulseaudio ...')
					installation.add_additional_packages("pulseaudio")
			else:
				installation.log("No audio server will be installed.", level=logging.INFO)

			if archinstall.arguments.get('packages', None) and archinstall.arguments.get('packages', None)[0] != '':
				installation.add_additional_packages(archinstall.arguments.get('packages', None))

			if archinstall.arguments.get('profile', None):
				installation.install_profile(archinstall.arguments.get('profile', None))

			for user, user_info in archinstall.arguments.get('users', {}).items():
				installation.user_create(user, user_info["!password"], sudo=False)

			for superuser, user_info in archinstall.arguments.get('superusers', {}).items():
				installation.user_create(superuser, user_info["!password"], sudo=True)

			if timezone := archinstall.arguments.get('timezone', None):
				installation.set_timezone(timezone)

			if archinstall.arguments.get('ntp', False):
				installation.activate_ntp()

			if (root_pw := archinstall.arguments.get('!root-password', None)) and len(root_pw):
				installation.user_set_pw('root', root_pw)

			# This step must be after profile installs to allow profiles to install language pre-requisits.
			# After which, this step will set the language both for console and x11 if x11 was installed for instance.
			installation.set_keyboard_language(archinstall.arguments['keyboard-layout'])

			if archinstall.arguments['profile'] and archinstall.arguments['profile'].has_post_install():
				with archinstall.arguments['profile'].load_instructions(namespace=f"{archinstall.arguments['profile'].namespace}.py") as imported:
					if not imported._post_install():
						archinstall.log(' * Profile\'s post configuration requirements was not fulfilled.', fg='red')
						exit(1)

		# If the user provided a list of services to be enabled, pass the list to the enable_service function.
		# Note that while it's called enable_service, it can actually take a list of services and iterate it.
		if archinstall.arguments.get('services', None):
			installation.enable_service(*archinstall.arguments['services'])

		# If the user provided custom commands to be run post-installation, execute them now.
		if archinstall.arguments.get('custom-commands', None):
			run_custom_user_commands(archinstall.arguments['custom-commands'], installation)

		installation.log("For post-installation tips, see https://wiki.archlinux.org/index.php/Installation_guide#Post-installation", fg="yellow")
		if not archinstall.arguments.get('silent'):
			choice = input("Would you like to chroot into the newly created installation and perform post-installation configuration? [Y/n] ")
			if choice.lower() in ("y", ""):
				try:
					installation.drop_to_shell()
				except:
					pass

	# For support reasons, we'll log the disk layout post installation (crash or no crash)
	archinstall.log(f"Disk states after installing: {archinstall.disk_layouts()}", level=logging.DEBUG)


if not check_mirror_reachable():
	log_file = os.path.join(archinstall.storage.get('LOG_PATH', None), archinstall.storage.get('LOG_FILE', None))
	archinstall.log(f"Arch Linux mirrors are not reachable. Please check your internet connection and the log file '{log_file}'.", level=logging.INFO, fg="red")
	exit(1)

load_config()
if not archinstall.arguments.get('silent'):
	ask_user_questions()
<<<<<<< HEAD
else:
	# Workarounds if config is loaded from a file
	# The harddrive section should be moved to perform_installation_steps, where it's actually being performed
	# Blockdevice object should be created in perform_installation_steps
	# This needs to be done until then
	archinstall.arguments['harddrive'] = archinstall.BlockDevice(path=archinstall.arguments['harddrive']['path'])
	# Temporarily disabling keep_partitions if config file is loaded
	archinstall.arguments['harddrive'].keep_partitions = False
	# Temporary workaround to make Desktop Environments work
	if archinstall.arguments.get('profile', None) is not None:
		if type(archinstall.arguments.get('profile', None)) is dict:
			archinstall.arguments['profile'] = archinstall.Profile(None, archinstall.arguments.get('profile', None)['path'])
		else:
			archinstall.arguments['profile'] = archinstall.Profile(None, archinstall.arguments.get('profile', None))
	else:
		archinstall.arguments['profile'] = None

	if archinstall.arguments.get('mirror-region', None) is not None:
		if type(archinstall.arguments.get('mirror-region', None)) is dict:
			archinstall.arguments['mirror-region'] = archinstall.arguments.get('mirror-region', None)
		else:
			selected_region = archinstall.arguments.get('mirror-region', None)
			archinstall.arguments['mirror-region'] = {selected_region: archinstall.list_mirrors()[selected_region]}
	archinstall.arguments['sys-language'] = archinstall.arguments.get('sys-language', 'en_US')
	archinstall.arguments['sys-encoding'] = archinstall.arguments.get('sys-encoding', 'utf-8')
	
	if archinstall.arguments.get('gfx_driver', None) is not None:
		archinstall.storage['gfx_driver_packages'] = AVAILABLE_GFX_DRIVERS.get(archinstall.arguments.get('gfx_driver', None), None)
=======
>>>>>>> 81f3ccad

perform_filesystem_operations()
perform_installation(archinstall.storage.get('MOUNT_POINT', '/mnt'))<|MERGE_RESOLUTION|>--- conflicted
+++ resolved
@@ -27,10 +27,9 @@
 archinstall.log(f"Disk states before installing: {archinstall.disk_layouts()}", level=logging.DEBUG)
 
 def load_config():
-	if archinstall.arguments.get('harddrive', None) is not None:
-		archinstall.arguments['harddrive'] = archinstall.BlockDevice(path=archinstall.arguments['harddrive']['path'])
+	if archinstall.arguments.get('harddrives', None) is not None:
+		archinstall.arguments['harddrives'] = [archinstall.BlockDevice(BlockDev) for BlockDev in archinstall.arguments['harddrives'].split(',')]
 		# Temporarily disabling keep_partitions if config file is loaded
-		archinstall.arguments['harddrive'].keep_partitions = False
 		# Temporary workaround to make Desktop Environments work
 	if archinstall.arguments.get('profile', None) is not None:
 		if type(archinstall.arguments.get('profile', None)) is dict:
@@ -93,7 +92,6 @@
 	if not archinstall.arguments.get('sys-encoding', None):
 		archinstall.arguments['sys-encoding'] = 'utf-8'
 
-<<<<<<< HEAD
 	# Ask which harddrives/block-devices we will install to
 	# and convert them into archinstall.BlockDevice() objects.
 	if archinstall.arguments.get('harddrives', None):
@@ -105,110 +103,6 @@
 
 	if archinstall.arguments.get('harddrives', None):
 		archinstall.storage['disk_layouts'] = archinstall.select_disk_layout(archinstall.arguments['harddrives'])
-=======
-	# Ask which harddrive/block-device we will install to
-	if not archinstall.arguments.get('harddrive', None):
-		archinstall.arguments['harddrive'] = archinstall.select_disk(archinstall.all_disks())
-		if archinstall.arguments['harddrive'] is None:
-			archinstall.arguments['target-mount'] = archinstall.storage.get('MOUNT_POINT', '/mnt')
-
-	# Perform a quick sanity check on the selected harddrive.
-	# 1. Check if it has partitions
-	# 3. Check that we support the current partitions
-	# 2. If so, ask if we should keep them or wipe everything
-	if archinstall.arguments['harddrive'] and archinstall.arguments['harddrive'].has_partitions():
-		archinstall.log(f"{archinstall.arguments['harddrive']} contains the following partitions:", fg='yellow')
-
-		# We curate a list pf supported partitions
-		# and print those that we don't support.
-		partition_mountpoints = {}
-		for partition in archinstall.arguments['harddrive']:
-			try:
-				if partition.filesystem_supported():
-					archinstall.log(f" {partition}")
-					partition_mountpoints[partition] = None
-			except archinstall.UnknownFilesystemFormat as err:
-				archinstall.log(f" {partition} (Filesystem not supported)", fg='red')
-
-		# We then ask what to do with the partitions.
-		if (option := archinstall.ask_for_disk_layout()) == 'abort':
-			archinstall.log("Safely aborting the installation. No changes to the disk or system has been made.")
-			exit(1)
-		elif option == 'keep-existing':
-			archinstall.arguments['harddrive'].keep_partitions = True
-
-			archinstall.log(" ** You will now select which partitions to use by selecting mount points (inside the installation). **")
-			archinstall.log(" ** The root would be a simple / and the boot partition /boot (as all paths are relative inside the installation). **")
-			mountpoints_set = []
-			while True:
-				# Select a partition
-				# If we provide keys as options, it's better to convert them to list and sort before passing
-				mountpoints_list = sorted(list(partition_mountpoints.keys()))
-				partition = archinstall.generic_select(mountpoints_list, "Select a partition by number that you want to set a mount-point for (leave blank when done): ")
-				if not partition:
-					if set(mountpoints_set) & {'/', '/boot'} == {'/', '/boot'}:
-						break
-
-					continue
-
-				# Select a mount-point
-				mountpoint = input(f"Enter a mount-point for {partition}: ").strip(' ')
-				if len(mountpoint):
-
-					# Get a valid & supported filesystem for the partition:
-					while 1:
-						new_filesystem = input(f"Enter a valid filesystem for {partition} (leave blank for {partition.filesystem}): ").strip(' ')
-						if len(new_filesystem) <= 0:
-							if partition.encrypted and partition.filesystem == 'crypto_LUKS':
-								old_password = archinstall.arguments.get('!encryption-password', None)
-								if not old_password:
-									old_password = input(f'Enter the old encryption password for {partition}: ')
-
-								if autodetected_filesystem := partition.detect_inner_filesystem(old_password):
-									new_filesystem = autodetected_filesystem
-								else:
-									archinstall.log("Could not auto-detect the filesystem inside the encrypted volume.", fg='red')
-									archinstall.log("A filesystem must be defined for the unlocked encrypted partition.")
-									continue
-							break
-
-						# Since the potentially new filesystem is new
-						# we have to check if we support it. We can do this by formatting /dev/null with the partitions filesystem.
-						# There's a nice wrapper for this on the partition object itself that supports a path-override during .format()
-						try:
-							partition.format(new_filesystem, path='/dev/null', log_formatting=False, allow_formatting=True)
-						except archinstall.UnknownFilesystemFormat:
-							archinstall.log(f"Selected filesystem is not supported yet. If you want archinstall to support '{new_filesystem}',")
-							archinstall.log("please create a issue-ticket suggesting it on github at https://github.com/archlinux/archinstall/issues.")
-							archinstall.log("Until then, please enter another supported filesystem.")
-							continue
-						except archinstall.SysCallError:
-							pass  # Expected exception since mkfs.<format> can not format /dev/null. But that means our .format() function supported it.
-						break
-
-					# When we've selected all three criteria,
-					# We can safely mark the partition for formatting and where to mount it.
-					# TODO: allow_formatting might be redundant since target_mountpoint should only be
-					#       set if we actually want to format it anyway.
-					mountpoints_set.append(mountpoint)
-					partition.allow_formatting = True
-					partition.target_mountpoint = mountpoint
-					# Only overwrite the filesystem definition if we selected one:
-					if len(new_filesystem):
-						partition.filesystem = new_filesystem
-
-			archinstall.log('Using existing partition table reported above.')
-		elif option == 'format-all':
-			if not archinstall.arguments.get('filesystem', None):
-				archinstall.arguments['filesystem'] = archinstall.ask_for_main_filesystem_format()
-			archinstall.arguments['harddrive'].keep_partitions = False
-	elif archinstall.arguments['harddrive']:
-		# If the drive doesn't have any partitions, safely mark the disk with keep_partitions = False
-		# and ask the user for a root filesystem.
-		if not archinstall.arguments.get('filesystem', None):
-			archinstall.arguments['filesystem'] = archinstall.ask_for_main_filesystem_format()
-		archinstall.arguments['harddrive'].keep_partitions = False
->>>>>>> 81f3ccad
 
 	# Get disk encryption password (or skip if blank)
 	if archinstall.arguments['harddrives'] and archinstall.arguments.get('!encryption-password', None) is None:
@@ -342,15 +236,9 @@
 		if has_uefi() is False:
 			mode = archinstall.MBR
 
-<<<<<<< HEAD
 		for drive in archinstall.arguments['harddrives']:
 			with archinstall.Filesystem(drive, mode) as fs:
 				fs.load_layout(archinstall.storage['disk_layouts'][drive])
-=======
-			fs.find_partition('/boot').mount(archinstall.storage.get('MOUNT_POINT', '/mnt') + '/boot')
-
-	perform_installation(archinstall.storage.get('MOUNT_POINT', '/mnt'))
->>>>>>> 81f3ccad
 
 
 def perform_installation(mountpoint):
@@ -359,17 +247,11 @@
 	Only requirement is that the block devices are
 	formatted and setup prior to entering this function.
 	"""
-<<<<<<< HEAD
-
-
 	with archinstall.Installer(mountpoint, kernels=archinstall.arguments.get('kernels', 'linux')) as installation:
 		# Mount all the drives to the desired mountpoint
 		# This *can* be done outside of the installation, but the installer can deal with it.
 		installation.mount_ordered_layout(archinstall.storage['disk_layouts'])
 
-=======
-	with archinstall.Installer(mountpoint, kernels=archinstall.arguments.get('kernels', ['linux'])) as installation:
->>>>>>> 81f3ccad
 		# if len(mirrors):
 		# Certain services might be running that affects the system during installation.
 		# Currently, only one such service is "reflector.service" which updates /etc/pacman.d/mirrorlist
@@ -475,37 +357,6 @@
 load_config()
 if not archinstall.arguments.get('silent'):
 	ask_user_questions()
-<<<<<<< HEAD
-else:
-	# Workarounds if config is loaded from a file
-	# The harddrive section should be moved to perform_installation_steps, where it's actually being performed
-	# Blockdevice object should be created in perform_installation_steps
-	# This needs to be done until then
-	archinstall.arguments['harddrive'] = archinstall.BlockDevice(path=archinstall.arguments['harddrive']['path'])
-	# Temporarily disabling keep_partitions if config file is loaded
-	archinstall.arguments['harddrive'].keep_partitions = False
-	# Temporary workaround to make Desktop Environments work
-	if archinstall.arguments.get('profile', None) is not None:
-		if type(archinstall.arguments.get('profile', None)) is dict:
-			archinstall.arguments['profile'] = archinstall.Profile(None, archinstall.arguments.get('profile', None)['path'])
-		else:
-			archinstall.arguments['profile'] = archinstall.Profile(None, archinstall.arguments.get('profile', None))
-	else:
-		archinstall.arguments['profile'] = None
-
-	if archinstall.arguments.get('mirror-region', None) is not None:
-		if type(archinstall.arguments.get('mirror-region', None)) is dict:
-			archinstall.arguments['mirror-region'] = archinstall.arguments.get('mirror-region', None)
-		else:
-			selected_region = archinstall.arguments.get('mirror-region', None)
-			archinstall.arguments['mirror-region'] = {selected_region: archinstall.list_mirrors()[selected_region]}
-	archinstall.arguments['sys-language'] = archinstall.arguments.get('sys-language', 'en_US')
-	archinstall.arguments['sys-encoding'] = archinstall.arguments.get('sys-encoding', 'utf-8')
-	
-	if archinstall.arguments.get('gfx_driver', None) is not None:
-		archinstall.storage['gfx_driver_packages'] = AVAILABLE_GFX_DRIVERS.get(archinstall.arguments.get('gfx_driver', None), None)
-=======
->>>>>>> 81f3ccad
 
 perform_filesystem_operations()
 perform_installation(archinstall.storage.get('MOUNT_POINT', '/mnt'))